--- conflicted
+++ resolved
@@ -35,16 +35,13 @@
 # Add CORS middleware
 app.add_middleware(
     CORSMiddleware,
-<<<<<<< HEAD
-    allow_origins=["https://localhost:3001"],  # List of allowed origins
-=======
     allow_origins=[
         "http://localhost:3000",
         "https://localhost:3000",  # Add HTTPS version
         "http://localhost:8000",
-        "https://localhost:8000"
+        "https://localhost:8000",
+        "https://localhost:3001"
     ],
->>>>>>> 0bfc0cb2
     allow_credentials=True,
     allow_methods=["*"],
     allow_headers=["*"],
@@ -648,10 +645,6 @@
             "classification_level": parsed["level"],
             "confidence": parsed["confidence"],
             "trigger": parsed["trigger"],
-<<<<<<< HEAD
-            "response_time": response.response_ms / 1000.0 if hasattr(response, 'response_ms') else None  # Convert to seconds if available
-=======
->>>>>>> 0bfc0cb2
         })
 
         if image and image_description:
